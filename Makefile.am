--- conflicted
+++ resolved
@@ -148,15 +148,12 @@
 opm/core/fluid/RockBasic.hpp				\
 opm/core/fluid/RockCompressibility.hpp			\
 opm/core/fluid/RockFromDeck.hpp				\
+opm/core/fluid/SatFuncStone2.hpp			\
+opm/core/fluid/SatFuncSimple.hpp                        \
 opm/core/fluid/SaturationPropsBasic.hpp			\
 opm/core/fluid/SaturationPropsFromDeck.hpp		\
-<<<<<<< HEAD
 opm/core/fluid/SaturationPropsFromDeck_impl.hpp		\
 opm/core/fluid/SaturationPropsInterface.hpp		\
-=======
-opm/core/fluid/SatFuncStone2.hpp			\
-opm/core/fluid/SatFuncSimple.hpp                        \
->>>>>>> 47b40c03
 opm/core/fluid/SimpleFluid2p.hpp			\
 opm/core/fluid/blackoil/BlackoilPhases.hpp		\
 opm/core/fluid/blackoil/BlackoilPvtProperties.hpp	\
