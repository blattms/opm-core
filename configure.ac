--- conflicted
+++ resolved
@@ -36,43 +36,8 @@
 
 OPM_DYNLINK_BOOST_TEST
 
-<<<<<<< HEAD
-# Checks for header files.
-AC_CHECK_HEADERS([float.h limits.h stddef.h stdlib.h string.h])
+ERT
 
-AC_CHECK_HEADERS([suitesparse/umfpack.h],
-                 [umfpack_header=yes],
-                 [umfpack_header=no])
-
-# Checks for typedefs, structures, and compiler characteristics.
-AC_HEADER_STDBOOL
-AC_TYPE_SIZE_T
-AC_CHECK_TYPES([ptrdiff_t])
-
-# Checks for library functions.
-AC_CHECK_FUNCS([floor memset memmove strchr strtol sqrt pow])
-AC_FUNC_STRTOD
-
-# Search for UMFPACK direct sparse solver.
-AC_SEARCH_LIBS([amd_free],             [amd])
-AC_SEARCH_LIBS([camd_free],            [camd])
-AC_SEARCH_LIBS([colamd_set_defaults],  [colamd])
-AC_SEARCH_LIBS([ccolamd_set_defaults], [ccolamd])
-AC_SEARCH_LIBS([cholmod_l_start],      [cholmod])
-AC_SEARCH_LIBS([umfpack_dl_solve],     [umfpack],dnl
-               [umfpack_lib=yes],      [umfpack_lib=no])
-
-AM_CONDITIONAL([UMFPACK],
-  [test "x$umfpack_header" != "xno" -a "x$umfpack_lib" != "xno"])
-
-m4_ifdef([AM_COND_IF],
-[AM_COND_IF([UMFPACK], [],
- [AC_MSG_NOTICE([Found no working installation of UMFPACK.
-                 UMFPACK support is disabled.])])
-])
-
-ERT
-=======
 dnl Substitute Autoconf's abs_*dir variables into the Makefiles for the
 dnl benefit of external code that uses these variables to derive
 dnl locations (e.g., Dune's DUNE_CHECK_MODULES macro).  Automakes prior
@@ -82,7 +47,6 @@
 AC_SUBST([abs_builddir])
 AC_SUBST([abs_top_srcdir])
 AC_SUBST([abs_top_builddir])
->>>>>>> d1494351
 
 AC_CONFIG_FILES([
  Makefile
