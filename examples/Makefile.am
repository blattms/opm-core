--- conflicted
+++ resolved
@@ -1,26 +1,15 @@
 # Build-time flags needed to form example programs
-<<<<<<< HEAD
 ERT_INCLUDE_PATH = $(ERT_ROOT)/include
 
-AM_CPPFLAGS =                                   \
--I$(top_srcdir)                                 \
-$(BOOST_CPPFLAGS)                               \
--I$(ERT_INCLUDE_PATH)
-
-# All targets link to the library
-LDADD =                                         \
-$(top_builddir)/libopmcore.la                   \
-$(BOOST_FILESYSTEM_LIB)                         \
-=======
 AM_CPPFLAGS =					\
 -I$(top_srcdir)					\
-$(OPM_BOOST_CPPFLAGS)
+$(OPM_BOOST_CPPFLAGS)				\
+-I$(ERT_INCLUDE_PATH)
 
 # All targets link to the library
 LDADD =						\
 $(top_builddir)/lib/libopmcore.la		\
 $(BOOST_FILESYSTEM_LIB)				\
->>>>>>> d1494351
 $(BOOST_SYSTEM_LIB)
 
 # ----------------------------------------------------------------------
@@ -28,20 +17,12 @@
 #
 # Please keep the list sorted.
 
-<<<<<<< HEAD
-noinst_PROGRAMS =                               \
-refine_wells                                    \
-scaneclipsedeck                                 \
-sim_2p_incomp_reorder                           \
-sim_wateroil                                    \
-=======
 noinst_PROGRAMS =				\
 refine_wells					\
 scaneclipsedeck					\
 sim_2p_comp_reorder				\
 sim_2p_incomp_reorder				\
 sim_wateroil					\
->>>>>>> d1494351
 wells_example
 
 # ----------------------------------------------------------------------
@@ -64,12 +45,7 @@
 noinst_PROGRAMS += spu_2p
 
 spu_2p_SOURCES   = spu_2p.cpp
-<<<<<<< HEAD
-spu_2p_LDADD     =                              \
-$(LDADD)                                        \
-=======
 spu_2p_LDADD     =				\
 $(LDADD)					\
->>>>>>> d1494351
 $(LAPACK_LIBS) $(BLAS_LIBS) $(LIBS)
 endif